--- conflicted
+++ resolved
@@ -95,16 +95,12 @@
 
 def filter_results(
     result_df,
-<<<<<<< HEAD
     min_relative_depth,
-=======
->>>>>>> 428d01a9
     supplemented_clusters_of_interest,
     annotatedReads,
     sample_genesOfInterest,
     required_identity,
     required_coverage,
-    min_relative_depth,
 ):
     # remove genes that do not have sufficient mapping coverage
     alleles_to_delete = []
@@ -988,43 +984,13 @@
     for component in tqdm(clusters_of_interest):
         for gene in clusters_of_interest[component]:
             for allele in clusters_of_interest[component][gene]:
-<<<<<<< HEAD
                 files_to_assemble.append(
                     write_allele_fastq(
                         clusters_of_interest[component][gene][allele],
                         fastq_content,
                         output_dir,
                         allele,
-=======
-                if (
-                    len(clusters_of_interest[component][gene][allele])
-                    > overall_mean_node_coverage
-                ):
-                    files_to_assemble.append(
-                        write_allele_fastq(
-                            clusters_of_interest[component][gene][allele],
-                            fastq_content,
-                            output_dir,
-                            allele,
-                        )
-                    )
-                    supplemented_clusters_of_interest[allele] = clusters_of_interest[component][
-                        gene
-                    ][allele]
-                    # store the component of the allele
-                    allele_component_mapping[allele] = component
-                    # iterate through the reads
-                    longest_read = None
-                    longest_read_length = 0
-                    for read in clusters_of_interest[component][gene][allele]:
-                        read_name = "_".join(read.split("_")[:-2])
-                        read_length = len(fastq_content[read_name]["sequence"])
-                        if read_length > longest_read_length:
-                            longest_read_length = read_length
-                            longest_read = read_name
-                    longest_reads_for_genes.append(
-                        f">{allele}\n{fastq_content[longest_read]['sequence']}"
->>>>>>> 428d01a9
+
                     )
                 )
                 supplemented_clusters_of_interest[allele] = clusters_of_interest[component][gene][
